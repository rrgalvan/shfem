--- conflicted
+++ resolved
@@ -22,6 +22,8 @@
 
 #include "geometry_2d.hpp"
 #include "quadrature.hpp"
+
+#include <cassert> // For assert()
 
 namespace shfem {
 
@@ -376,35 +378,15 @@
     typedef typename FiniteElement::MESH MESH;
     typedef typename FiniteElement::QUADRULE QUADRULE;
 
-<<<<<<< HEAD
     P1_FE_Space(MESH mesh, QUADRULE quad_rule):
       _mesh(mesh), _default_quadrature_rule(quad_rule) {}
 
-=======
-    // // P1_FE_Space(): _mesh(NULL), _default_quadrature_rule(NULL) {}
-    P1_FE_Space(MESH mesh, QUADRULE quad_rule):
-      _mesh(mesh), _default_quadrature_rule(quad_rule) {}
-
-    // /**
-    //  * Attach (a pointer to) a given mesh to current FE space.
-    //  * Also adjust consequently he size of finite_elements vector (in
-    //  * default implementation, it is defined as the number of cells in
-    //  * the atached mesh)
-    //  *
-    //  * @param m Mesh to be attached
-    //  */
-    // void set_mesh(MESH& m) {
-    //   _mesh = m;
-    // }
-
->>>>>>> 8f448e3a
     const FiniteElement get_element(Index r) const {
       FiniteElement fe;
       fe.reinit(_mesh, r);
       // WARNING! USE MOVE SEMANTICS.
       return fe;
     }
-<<<<<<< HEAD
 
     /**
      * @brief Get number of degrees of freedom in current space
@@ -444,9 +426,6 @@
   private:
     // We do not need storing pointers or refferences because we
     // assume that MESH and QUADRULE uses C++11 move semantics.
-=======
-  private:
->>>>>>> 8f448e3a
     MESH _mesh;
     QUADRULE _default_quadrature_rule;
   };
